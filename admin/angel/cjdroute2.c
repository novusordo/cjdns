--- conflicted
+++ resolved
@@ -210,11 +210,9 @@
            "                // Ask somebody who is already connected.\n"
            "            }\n"
            "        }\n"
-<<<<<<< HEAD
-=======
+#ifdef HAS_ETH_INTERFACE
            "\n"
            "        /*\n"
-#ifdef HAS_ETH_INTERFACE
            "        \"ETHInterface\":\n"
            "        {\n"
            "            // Bind to this device.\n"
@@ -227,7 +225,6 @@
            "         }\n"
            "         */\n"
 #endif
->>>>>>> f7bf3a82
            "    },\n"
            "\n"
            "    // Configuration for the router.\n"
